# Tox (http://tox.testrun.org/) is a tool for running tests
# in multiple virtualenvs. This configuration file will run the
# test suite on all supported python versions. To use it, "pip install tox"
# and then run "tox" from this directory.

[tox]
envlist = basic, full, lint
usedevelop = true
skip_missing_interpreters = true

# Full env will run every test available for all providers.
[testenv]
passenv = CIRCLE_BRANCH
commands =
    tldextract --update
    py.test tests --cov=lexicon --numprocesses=auto --dist=loadfile
    coveralls
extras =
    dev
    full

# Basic env ensures that providers which require additional libraries do not break the CLI when not installed.
[testenv:basic]
commands =
    lexicon --version
extras =

# Lint env will check for code quality and errors, and fails if it does not match the minimal requirements.
[testenv:lint]
commands =
<<<<<<< HEAD
    pip install pylint
    python tests/pylint_quality_gate.py
extras =
    dev
    full
=======
    pylint {toxinidir}/lexicon {toxinidir}/tests {toxinidir}/tests/providers --disable=fixme
deps =
    -rrequirements.txt
    -rtest-requirements.txt
    -roptional-requirements.txt
    pylint==2.1.1
>>>>>>> ba29b09b
<|MERGE_RESOLUTION|>--- conflicted
+++ resolved
@@ -28,17 +28,7 @@
 # Lint env will check for code quality and errors, and fails if it does not match the minimal requirements.
 [testenv:lint]
 commands =
-<<<<<<< HEAD
-    pip install pylint
-    python tests/pylint_quality_gate.py
+    pylint {toxinidir}/lexicon {toxinidir}/tests {toxinidir}/tests/providers --disable=fixme
 extras =
     dev
-    full
-=======
-    pylint {toxinidir}/lexicon {toxinidir}/tests {toxinidir}/tests/providers --disable=fixme
-deps =
-    -rrequirements.txt
-    -rtest-requirements.txt
-    -roptional-requirements.txt
-    pylint==2.1.1
->>>>>>> ba29b09b
+    full