"""Module provider for Transip"""
from __future__ import absolute_import
import logging

from lexicon.providers.base import Provider as BaseProvider

# Support various versions of Transip Python API
try:
    from transip.service.objects import DnsEntry
except ImportError:
    try:
        from transip.service.dns import DnsEntry
    except ImportError:
        pass

try:
    from transip.service.domain import DomainService
except ImportError:
    pass

LOGGER = logging.getLogger(__name__)

NAMESERVER_DOMAINS = []


<<<<<<< HEAD
def provider_parser(subparser):
=======
def ProviderParser(subparser):
    """Generate provider parser for Transip"""
>>>>>>> 59dbda6a
    subparser.add_argument(
        "--auth-username", help="specify username for authentication")
    subparser.add_argument(
        "--auth-api-key", help="specify API private key for authentication")


class Provider(BaseProvider):
    """
    Provider class for Transip

    provider_options can be overwritten by a Provider to setup custom defaults.
    They will be overwritten by any options set via the CLI or Env.
    order is:

    """
    def provider_options(self):
        """Generate provider options specific for this Transip"""
        return {'ttl': 86400}

    def __init__(self, config):
        super(Provider, self).__init__(config)
        self.provider_name = 'transip'
        self.domain_id = None

        username = self._get_provider_option('auth_username')
        key_file = self._get_provider_option('auth_api_key')

        if not username or not key_file:
            raise Exception("No username and/or keyfile was specified")

        self.client = DomainService(
            login=username,
            private_key_file=key_file
        )

    # Authenticate against provider,
    # Make any requests required to get the domain's id for this provider,
    # so it can be used in subsequent calls.
    # Should throw an error if authentication fails for any reason,
    # of if the domain does not exist.
    def _authenticate(self):
        # This request will fail when the domain does not exist,
        # allowing us to check for existence
        domain = self.domain
        try:
            self.client.get_info(domain)
        except BaseException:
            raise Exception("Could not retrieve information about {0}, "
                            "is this domain yours?".format(domain))
        self.domain_id = domain

    # Create record. If record already exists with the same content, do nothing'
    def _create_record(self, rtype, name, content):
        records = self.client.get_info(self.domain).dnsEntries

        if self._filter_records(records, rtype, name, content):
            # Nothing to do, record already exists
            LOGGER.debug('create_record: already exists')
            return True

        records.append(DnsEntry(**{
            "name": self._relative_name(name),
            "record_type": rtype,
            "content": self._bind_format_target(rtype, content),
            "expire": self._get_lexicon_option('ttl')
        }))

        self.client.set_dns_entries(self.domain, records)
        status = len(self._list_records_internal(
            rtype, name, content, show_output=False)) >= 1
        LOGGER.debug('create_record: %s', status)
        return status

    # List all records. Return an empty list if no records found
    # type, name and content are used to filter records.
    # If possible filter during the query, otherwise filter after response is received.
    def _list_records(self, rtype=None, name=None, content=None):
        return self._list_records_internal(rtype=rtype, name=name, content=content)

    def _list_records_internal(self, rtype=None, name=None, content=None, show_output=True):
        all_records = self._convert_records(
            self.client.get_info(self.domain).dnsEntries)
        records = self._filter_records(
            records=all_records,
            rtype=rtype,
            name=name,
            content=content
        )

        if show_output:
            LOGGER.debug('list_records: %s', records)
        return records

    # Update a record. Identifier must be specified.
    def _update_record(self, identifier=None, rtype=None, name=None, content=None):
        if not (rtype or name or content):
            raise Exception(
                "At least one of rtype, name or content must be specified.")

        all_records = self._list_records_internal(show_output=False)
        filtered_records = self._filter_records(all_records, rtype, name)

        for record in filtered_records:
            all_records.remove(record)
        all_records.append({
            "name": name,
            "type": rtype,
            "content": self._bind_format_target(rtype, content),
            "ttl": self._get_lexicon_option('ttl')
        })

        self.client.set_dns_entries(
            self.domain, self._convert_records_back(all_records))
        status = len(self._list_records_internal(
            rtype, name, content, show_output=False)) >= 1
        LOGGER.debug('update_record: %s', status)
        return status

    # Delete an existing record.
    # If record does not exist, do nothing.
    # If an identifier is specified, use it, otherwise do a lookup using type, name and content.
    def _delete_record(self, identifier=None, rtype=None, name=None, content=None):
        if not (rtype or name or content):
            raise Exception(
                "At least one of rtype, name or content must be specified.")

        all_records = self._list_records_internal(show_output=False)
        filtered_records = self._filter_records(
            all_records, rtype, name, content)

        for record in filtered_records:
            all_records.remove(record)

        self.client.set_dns_entries(
            self.domain, self._convert_records_back(all_records))
        status = len(self._list_records_internal(
            rtype, name, content, show_output=False)) == 0
        LOGGER.debug('delete_record: %s', status)
        return status

    def _full_name(self, record_name):
        if record_name == "@":
            record_name = self.domain
        return super(Provider, self)._full_name(record_name)

    def _relative_name(self, record_name):
        name = super(Provider, self)._relative_name(record_name)
        if not name:
            name = "@"
        return name

    def _bind_format_target(self, rtype, target):
        if rtype == "CNAME" and not target.endswith("."):
            target += "."
        return target

    # Convert the objects from transip to dicts, for easier processing
    def _convert_records(self, records):
        _records = []
        for record in records:
            _records.append({
                "id": "{0}-{1}".format(self._full_name(record.name), record.type),
                "name": self._full_name(record.name),
                "type": record.type,
                "content": record.content,
                "ttl": record.expire
            })
        return _records

    def _to_dns_entry(self, _entry):
        return DnsEntry(self._relative_name(_entry['name']),
                        _entry['ttl'], _entry['type'], _entry['content'])

    def _convert_records_back(self, _records):
        return [self._to_dns_entry(record) for record in _records]

    # Filter a list of records based on criteria
    def _filter_records(self, records, rtype=None, name=None, content=None):
        _records = []
        for record in records:
            if (not rtype or record['type'] == rtype) and \
               (not name or self._full_name(record['name']) == self._full_name(name)) and \
               (not content or record['content'] == content):
                _records.append(record)
        return _records

    def _request(self, action='GET', url='/', data=None, query_params=None):
        # Helper _request is not used in Transip.
        pass<|MERGE_RESOLUTION|>--- conflicted
+++ resolved
@@ -23,12 +23,8 @@
 NAMESERVER_DOMAINS = []
 
 
-<<<<<<< HEAD
 def provider_parser(subparser):
-=======
-def ProviderParser(subparser):
     """Generate provider parser for Transip"""
->>>>>>> 59dbda6a
     subparser.add_argument(
         "--auth-username", help="specify username for authentication")
     subparser.add_argument(
