--- conflicted
+++ resolved
@@ -130,15 +130,9 @@
                     '/domains/{0}/records'.format(self.domain_id))
                 if rtype is not None:
                     query_results = [
-<<<<<<< HEAD
                         item for item in query_results if item['rrset_type'] == rtype]
-        except requests.exceptions.HTTPError as e:
-            if e.response.status_code == 404:
-=======
-                        item for item in query_results if item['rrset_type'] == type]
         except requests.exceptions.HTTPError as error:
             if error.response.status_code == 404:
->>>>>>> 78ffe9da
                 query_results = []
             else:
                 raise
